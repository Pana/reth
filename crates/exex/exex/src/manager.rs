use crate::{
    wal::Wal, ExExEvent, ExExNotification, ExExNotifications, FinishedExExHeight, WalHandle,
};
use alloy_consensus::BlockHeader;
use alloy_eips::BlockNumHash;
use futures::StreamExt;
use itertools::Itertools;
use metrics::Gauge;
use reth_chain_state::ForkChoiceStream;
use reth_chainspec::Head;
use reth_evm::execute::BlockExecutorProvider;
use reth_metrics::{metrics::Counter, Metrics};
use reth_node_api::NodePrimitives;
use reth_primitives::{EthPrimitives, SealedHeader};
use reth_provider::HeaderProvider;
use reth_tracing::tracing::{debug, warn};
use std::{
    collections::VecDeque,
    fmt::Debug,
    future::{poll_fn, Future},
    ops::Not,
    pin::Pin,
    sync::{
        atomic::{AtomicUsize, Ordering},
        Arc,
    },
    task::{ready, Context, Poll},
};
use tokio::sync::{
    mpsc::{self, error::SendError, UnboundedReceiver, UnboundedSender},
    watch,
};
use tokio_util::sync::{PollSendError, PollSender, ReusableBoxFuture};

/// Default max size of the internal state notifications buffer.
///
/// 1024 notifications in the buffer is 3.5 hours of mainnet blocks,
/// or 17 minutes of 1-second blocks.
pub const DEFAULT_EXEX_MANAGER_CAPACITY: usize = 1024;

/// The maximum number of blocks allowed in the WAL before emitting a warning.
///
/// This constant defines the threshold for the Write-Ahead Log (WAL) size. If the number of blocks
/// in the WAL exceeds this limit, a warning is logged to indicate potential issues.
pub const WAL_BLOCKS_WARNING: usize = 128;

/// The source of the notification.
///
/// This distinguishment is needed to not commit any pipeline notificatations to [WAL](`Wal`),
/// because they are already finalized.
#[derive(Debug, Clone, Copy, PartialEq, Eq)]
pub enum ExExNotificationSource {
    /// The notification was sent from the pipeline.
    Pipeline,
    /// The notification was sent from the blockchain tree.
    BlockchainTree,
}

/// Metrics for an `ExEx`.
#[derive(Metrics)]
#[metrics(scope = "exex")]
struct ExExMetrics {
    /// The total number of notifications sent to an `ExEx`.
    notifications_sent_total: Counter,
    /// The total number of events an `ExEx` has sent to the manager.
    events_sent_total: Counter,
}

/// A handle to an `ExEx` used by the [`ExExManager`] to communicate with `ExEx`'s.
///
/// A handle should be created for each `ExEx` with a unique ID. The channels returned by
/// [`ExExHandle::new`] should be given to the `ExEx`, while the handle itself should be given to
/// the manager in [`ExExManager::new`].
#[derive(Debug)]
pub struct ExExHandle<N: NodePrimitives = EthPrimitives> {
    /// The execution extension's ID.
    id: String,
    /// Metrics for an `ExEx`.
    metrics: ExExMetrics,
    /// Channel to send [`ExExNotification`]s to the `ExEx`.
    sender: PollSender<ExExNotification<N>>,
    /// Channel to receive [`ExExEvent`]s from the `ExEx`.
    receiver: UnboundedReceiver<ExExEvent>,
    /// The ID of the next notification to send to this `ExEx`.
    next_notification_id: usize,
    /// The finished block of the `ExEx`.
    ///
    /// If this is `None`, the `ExEx` has not emitted a `FinishedHeight` event.
    finished_height: Option<BlockNumHash>,
}

impl<N: NodePrimitives> ExExHandle<N> {
    /// Create a new handle for the given `ExEx`.
    ///
    /// Returns the handle, as well as a [`UnboundedSender`] for [`ExExEvent`]s and a
    /// [`mpsc::Receiver`] for [`ExExNotification`]s that should be given to the `ExEx`.
    pub fn new<P, E: BlockExecutorProvider<Primitives = N>>(
        id: String,
        node_head: Head,
        provider: P,
        executor: E,
        wal_handle: WalHandle<N>,
    ) -> (Self, UnboundedSender<ExExEvent>, ExExNotifications<P, E>) {
        let (notification_tx, notification_rx) = mpsc::channel(1);
        let (event_tx, event_rx) = mpsc::unbounded_channel();
        let notifications =
            ExExNotifications::new(node_head, provider, executor, notification_rx, wal_handle);

        (
            Self {
                id: id.clone(),
                metrics: ExExMetrics::new_with_labels(&[("exex", id)]),
                sender: PollSender::new(notification_tx),
                receiver: event_rx,
                next_notification_id: 0,
                finished_height: None,
            },
            event_tx,
            notifications,
        )
    }

    /// Reserves a slot in the `PollSender` channel and sends the notification if the slot was
    /// successfully reserved.
    ///
    /// When the notification is sent, it is considered delivered.
    fn send(
        &mut self,
        cx: &mut Context<'_>,
        (notification_id, notification): &(usize, ExExNotification<N>),
    ) -> Poll<Result<(), PollSendError<ExExNotification<N>>>> {
        if let Some(finished_height) = self.finished_height {
            match notification {
                ExExNotification::ChainCommitted { new } => {
                    // Skip the chain commit notification if the finished height of the ExEx is
                    // higher than or equal to the tip of the new notification.
                    // I.e., the ExEx has already processed the notification.
                    if finished_height.number >= new.tip().number() {
                        debug!(
                            target: "exex::manager",
                            exex_id = %self.id,
                            %notification_id,
                            ?finished_height,
                            new_tip = %new.tip().number(),
                            "Skipping notification"
                        );

                        self.next_notification_id = notification_id + 1;
                        return Poll::Ready(Ok(()))
                    }
                }
                // Do not handle [ExExNotification::ChainReorged] and
                // [ExExNotification::ChainReverted] cases and always send the
                // notification, because the ExEx should be aware of the reorgs and reverts lower
                // than its finished height
                ExExNotification::ChainReorged { .. } | ExExNotification::ChainReverted { .. } => {}
            }
        }

        debug!(
            target: "exex::manager",
            exex_id = %self.id,
            %notification_id,
            "Reserving slot for notification"
        );
        match self.sender.poll_reserve(cx) {
            Poll::Ready(Ok(())) => (),
            other => return other,
        }

        debug!(
            target: "exex::manager",
            exex_id = %self.id,
            %notification_id,
            "Sending notification"
        );
        match self.sender.send_item(notification.clone()) {
            Ok(()) => {
                self.next_notification_id = notification_id + 1;
                self.metrics.notifications_sent_total.increment(1);
                Poll::Ready(Ok(()))
            }
            Err(err) => Poll::Ready(Err(err)),
        }
    }
}

/// Metrics for the `ExEx` manager.
#[derive(Metrics)]
#[metrics(scope = "exex.manager")]
pub struct ExExManagerMetrics {
    /// Max size of the internal state notifications buffer.
    max_capacity: Gauge,
    /// Current capacity of the internal state notifications buffer.
    current_capacity: Gauge,
    /// Current size of the internal state notifications buffer.
    ///
    /// Note that this might be slightly bigger than the maximum capacity in some cases.
    buffer_size: Gauge,
    /// Current number of `ExEx`'s on the node.
    num_exexs: Gauge,
}

/// The execution extension manager.
///
/// The manager is responsible for:
///
/// - Receiving relevant events from the rest of the node, and sending these to the execution
///   extensions
/// - Backpressure
/// - Error handling
/// - Monitoring
#[derive(Debug)]
pub struct ExExManager<P, N: NodePrimitives> {
    /// Provider for querying headers.
    provider: P,

    /// Handles to communicate with the `ExEx`'s.
    exex_handles: Vec<ExExHandle<N>>,

    /// [`ExExNotification`] channel from the [`ExExManagerHandle`]s.
    handle_rx: UnboundedReceiver<(ExExNotificationSource, ExExNotification<N>)>,

    /// The minimum notification ID currently present in the buffer.
    min_id: usize,
    /// Monotonically increasing ID for [`ExExNotification`]s.
    next_id: usize,
    /// Internal buffer of [`ExExNotification`]s.
    ///
    /// The first element of the tuple is a monotonically increasing ID unique to the notification
    /// (the second element of the tuple).
    buffer: VecDeque<(usize, ExExNotification<N>)>,
    /// Max size of the internal state notifications buffer.
    max_capacity: usize,
    /// Current state notifications buffer capacity.
    ///
    /// Used to inform the execution stage of possible batch sizes.
    current_capacity: Arc<AtomicUsize>,

    /// Whether the manager is ready to receive new notifications.
    is_ready: watch::Sender<bool>,

    /// The finished height of all `ExEx`'s.
    finished_height: watch::Sender<FinishedExExHeight>,

    /// Write-Ahead Log for the [`ExExNotification`]s.
    wal: Wal<N>,
    /// A stream of finalized headers.
    finalized_header_stream: ForkChoiceStream<SealedHeader<N::BlockHeader>>,

    /// A handle to the `ExEx` manager.
    handle: ExExManagerHandle<N>,
    /// Metrics for the `ExEx` manager.
    metrics: ExExManagerMetrics,
}

impl<P, N> ExExManager<P, N>
where
    N: NodePrimitives,
{
    /// Create a new [`ExExManager`].
    ///
    /// You must provide an [`ExExHandle`] for each `ExEx` and the maximum capacity of the
    /// notification buffer in the manager.
    ///
    /// When the capacity is exceeded (which can happen if an `ExEx` is slow) no one can send
    /// notifications over [`ExExManagerHandle`]s until there is capacity again.
    pub fn new(
        provider: P,
        handles: Vec<ExExHandle<N>>,
        max_capacity: usize,
        wal: Wal<N>,
        finalized_header_stream: ForkChoiceStream<SealedHeader<N::BlockHeader>>,
    ) -> Self {
        let num_exexs = handles.len();

        let (handle_tx, handle_rx) = mpsc::unbounded_channel();
        let (is_ready_tx, is_ready_rx) = watch::channel(true);
        let (finished_height_tx, finished_height_rx) = watch::channel(if num_exexs == 0 {
            FinishedExExHeight::NoExExs
        } else {
            FinishedExExHeight::NotReady
        });

        let current_capacity = Arc::new(AtomicUsize::new(max_capacity));

        let metrics = ExExManagerMetrics::default();
        metrics.max_capacity.set(max_capacity as f64);
        metrics.num_exexs.set(num_exexs as f64);

        Self {
            provider,

            exex_handles: handles,

            handle_rx,

            min_id: 0,
            next_id: 0,
            buffer: VecDeque::with_capacity(max_capacity),
            max_capacity,
            current_capacity: Arc::clone(&current_capacity),

            is_ready: is_ready_tx,
            finished_height: finished_height_tx,

            wal,
            finalized_header_stream,

            handle: ExExManagerHandle {
                exex_tx: handle_tx,
                num_exexs,
                is_ready_receiver: is_ready_rx.clone(),
                is_ready: ReusableBoxFuture::new(make_wait_future(is_ready_rx)),
                current_capacity,
                finished_height: finished_height_rx,
            },
            metrics,
        }
    }

    /// Returns the handle to the manager.
    pub fn handle(&self) -> ExExManagerHandle<N> {
        self.handle.clone()
    }

    /// Updates the current buffer capacity and notifies all `is_ready` watchers of the manager's
    /// readiness to receive notifications.
    fn update_capacity(&self) {
        let capacity = self.max_capacity.saturating_sub(self.buffer.len());
        self.current_capacity.store(capacity, Ordering::Relaxed);
        self.metrics.current_capacity.set(capacity as f64);
        self.metrics.buffer_size.set(self.buffer.len() as f64);

        // we can safely ignore if the channel is closed, since the manager always holds it open
        // internally
        let _ = self.is_ready.send(capacity > 0);
    }

    /// Pushes a new notification into the managers internal buffer, assigning the notification a
    /// unique ID.
    fn push_notification(&mut self, notification: ExExNotification<N>) {
        let next_id = self.next_id;
        self.buffer.push_back((next_id, notification));
        self.next_id += 1;
    }
}

impl<P, N> ExExManager<P, N>
where
    P: HeaderProvider,
    N: NodePrimitives,
{
    /// Finalizes the WAL according to the passed finalized header.
    ///
    /// This function checks if all ExExes are on the canonical chain and finalizes the WAL if
    /// necessary.
    fn finalize_wal(&self, finalized_header: SealedHeader<N::BlockHeader>) -> eyre::Result<()> {
        debug!(target: "exex::manager", header = ?finalized_header.num_hash(), "Received finalized header");

        // Check if all ExExes are on the canonical chain
        let exex_finished_heights = self
            .exex_handles
            .iter()
            // Get ID and finished height for each ExEx
            .map(|exex_handle| (&exex_handle.id, exex_handle.finished_height))
            // Deduplicate all hashes
            .unique_by(|(_, num_hash)| num_hash.map(|num_hash| num_hash.hash))
            // Check if hashes are canonical
            .map(|(exex_id, num_hash)| {
                num_hash.map_or(Ok((exex_id, num_hash, false)), |num_hash| {
                    self.provider
                        .is_known(&num_hash.hash)
                        // Save the ExEx ID, finished height, and whether the hash is canonical
                        .map(|is_canonical| (exex_id, Some(num_hash), is_canonical))
                })
            })
            // We collect here to be able to log the unfinalized ExExes below
            .collect::<Result<Vec<_>, _>>()?;
        if exex_finished_heights.iter().all(|(_, _, is_canonical)| *is_canonical) {
            // If there is a finalized header and all ExExs are on the canonical chain, finalize
            // the WAL with either the lowest finished height among all ExExes, or finalized header
            // – whichever is lower.
            let lowest_finished_height = exex_finished_heights
                .iter()
                .copied()
                .filter_map(|(_, num_hash, _)| num_hash)
                .chain([(finalized_header.num_hash())])
                .min_by_key(|num_hash| num_hash.number)
                .unwrap();

            self.wal.finalize(lowest_finished_height)?;
            if self.wal.num_blocks() > WAL_BLOCKS_WARNING {
                warn!(
                    target: "exex::manager",
                    blocks = ?self.wal.num_blocks(),
                    "WAL contains too many blocks and is not getting cleared. That will lead to increased disk space usage. Check that you emit the FinishedHeight event from your ExExes."
                );
            }
        } else {
            let unfinalized_exexes = exex_finished_heights
                .into_iter()
                .filter_map(|(exex_id, num_hash, is_canonical)| {
                    is_canonical.not().then_some((exex_id, num_hash))
                })
                .format_with(", ", |(exex_id, num_hash), f| {
                    f(&format_args!("{exex_id} = {num_hash:?}"))
                })
                // We need this because `debug!` uses the argument twice when formatting the final
                // log message, but the result of `format_with` can only be used once
                .to_string();
            debug!(
                target: "exex::manager",
                %unfinalized_exexes,
                "Not all ExExes are on the canonical chain, can't finalize the WAL"
            );
        }

        Ok(())
    }
}

impl<P, N> Future for ExExManager<P, N>
where
    P: HeaderProvider + Unpin + 'static,
    N: NodePrimitives,
{
    type Output = eyre::Result<()>;

    /// Main loop of the [`ExExManager`]. The order of operations is as follows:
    /// 1. Handle incoming ExEx events. We do it before finalizing the WAL, because it depends on
    ///    the latest state of [`ExExEvent::FinishedHeight`] events.
    /// 2. Finalize the WAL with the finalized header, if necessary.
    /// 3. Drain [`ExExManagerHandle`] notifications, push them to the internal buffer and update
    ///    the internal buffer capacity.
    /// 5. Send notifications from the internal buffer to those ExExes that are ready to receive new
    ///    notifications.
    /// 5. Remove notifications from the internal buffer that have been sent to **all** ExExes and
    ///    update the internal buffer capacity.
    /// 6. Update the channel with the lowest [`FinishedExExHeight`] among all ExExes.
    fn poll(self: Pin<&mut Self>, cx: &mut Context<'_>) -> Poll<Self::Output> {
        let this = self.get_mut();

        // Handle incoming ExEx events
        for exex in &mut this.exex_handles {
            while let Poll::Ready(Some(event)) = exex.receiver.poll_recv(cx) {
                debug!(target: "exex::manager", exex_id = %exex.id, ?event, "Received event from ExEx");
                exex.metrics.events_sent_total.increment(1);
                match event {
                    ExExEvent::FinishedHeight(height) => exex.finished_height = Some(height),
                }
            }
        }

        // Drain the finalized header stream and finalize the WAL with the last header
        let mut last_finalized_header = None;
        while let Poll::Ready(finalized_header) = this.finalized_header_stream.poll_next_unpin(cx) {
            last_finalized_header = finalized_header;
        }
        if let Some(header) = last_finalized_header {
            this.finalize_wal(header)?;
        }

        // Drain handle notifications
        while this.buffer.len() < this.max_capacity {
            if let Poll::Ready(Some((source, notification))) = this.handle_rx.poll_recv(cx) {
                let committed_tip =
                    notification.committed_chain().map(|chain| chain.tip().number());
                let reverted_tip = notification.reverted_chain().map(|chain| chain.tip().number());
                debug!(target: "exex::manager", ?committed_tip, ?reverted_tip, "Received new notification");

                // Commit to WAL only notifications from blockchain tree. Pipeline notifications
                // always contain only finalized blocks.
                match source {
                    ExExNotificationSource::BlockchainTree => {
                        debug!(target: "exex::manager", ?committed_tip, ?reverted_tip, "Committing notification to WAL");
                        this.wal.commit(&notification)?;
                    }
                    ExExNotificationSource::Pipeline => {
                        debug!(target: "exex::manager", ?committed_tip, ?reverted_tip, "Notification was sent from pipeline, skipping WAL commit");
                    }
                }

                this.push_notification(notification);
                continue
            }
            break
        }

        // Update capacity
        this.update_capacity();

        // Advance all poll senders
        let mut min_id = usize::MAX;
        for idx in (0..this.exex_handles.len()).rev() {
            let mut exex = this.exex_handles.swap_remove(idx);

            // It is a logic error for this to ever underflow since the manager manages the
            // notification IDs
            let notification_index = exex
                .next_notification_id
                .checked_sub(this.min_id)
                .expect("exex expected notification ID outside the manager's range");
            if let Some(notification) = this.buffer.get(notification_index) {
                if let Poll::Ready(Err(err)) = exex.send(cx, notification) {
                    // The channel was closed, which is irrecoverable for the manager
                    return Poll::Ready(Err(err.into()))
                }
            }
            min_id = min_id.min(exex.next_notification_id);
            this.exex_handles.push(exex);
        }

        // Remove processed buffered notifications
        debug!(target: "exex::manager", %min_id, "Updating lowest notification id in buffer");
        this.buffer.retain(|&(id, _)| id >= min_id);
        this.min_id = min_id;

        // Update capacity
        this.update_capacity();

        // Update watch channel block number
        let finished_height = this.exex_handles.iter_mut().try_fold(u64::MAX, |curr, exex| {
            exex.finished_height.map_or(Err(()), |height| Ok(height.number.min(curr)))
        });
        if let Ok(finished_height) = finished_height {
            let _ = this.finished_height.send(FinishedExExHeight::Height(finished_height));
        }

        Poll::Pending
    }
}

/// A handle to communicate with the [`ExExManager`].
#[derive(Debug)]
pub struct ExExManagerHandle<N: NodePrimitives = EthPrimitives> {
    /// Channel to send notifications to the `ExEx` manager.
    exex_tx: UnboundedSender<(ExExNotificationSource, ExExNotification<N>)>,
    /// The number of `ExEx`'s running on the node.
    num_exexs: usize,
    /// A watch channel denoting whether the manager is ready for new notifications or not.
    ///
    /// This is stored internally alongside a `ReusableBoxFuture` representation of the same value.
    /// This field is only used to create a new `ReusableBoxFuture` when the handle is cloned,
    /// but is otherwise unused.
    is_ready_receiver: watch::Receiver<bool>,
    /// A reusable future that resolves when the manager is ready for new
    /// notifications.
    is_ready: ReusableBoxFuture<'static, watch::Receiver<bool>>,
    /// The current capacity of the manager's internal notification buffer.
    current_capacity: Arc<AtomicUsize>,
    /// The finished height of all `ExEx`'s.
    finished_height: watch::Receiver<FinishedExExHeight>,
}

impl<N: NodePrimitives> ExExManagerHandle<N> {
    /// Creates an empty manager handle.
    ///
    /// Use this if there is no manager present.
    ///
    /// The handle will always be ready, and have a capacity of 0.
    pub fn empty() -> Self {
        let (exex_tx, _) = mpsc::unbounded_channel();
        let (_, is_ready_rx) = watch::channel(true);
        let (_, finished_height_rx) = watch::channel(FinishedExExHeight::NoExExs);

        Self {
            exex_tx,
            num_exexs: 0,
            is_ready_receiver: is_ready_rx.clone(),
            is_ready: ReusableBoxFuture::new(make_wait_future(is_ready_rx)),
            current_capacity: Arc::new(AtomicUsize::new(0)),
            finished_height: finished_height_rx,
        }
    }

    /// Synchronously send a notification over the channel to all execution extensions.
    ///
    /// Senders should call [`Self::has_capacity`] first.
    pub fn send(
        &self,
        source: ExExNotificationSource,
        notification: ExExNotification<N>,
    ) -> Result<(), SendError<(ExExNotificationSource, ExExNotification<N>)>> {
        self.exex_tx.send((source, notification))
    }

    /// Asynchronously send a notification over the channel to all execution extensions.
    ///
    /// The returned future resolves when the notification has been delivered. If there is no
    /// capacity in the channel, the future will wait.
    pub async fn send_async(
        &mut self,
        source: ExExNotificationSource,
        notification: ExExNotification<N>,
    ) -> Result<(), SendError<(ExExNotificationSource, ExExNotification<N>)>> {
        self.ready().await;
        self.exex_tx.send((source, notification))
    }

    /// Get the current capacity of the `ExEx` manager's internal notification buffer.
    pub fn capacity(&self) -> usize {
        self.current_capacity.load(Ordering::Relaxed)
    }

    /// Whether there is capacity in the `ExEx` manager's internal notification buffer.
    ///
    /// If this returns `false`, the owner of the handle should **NOT** send new notifications over
    /// the channel until the manager is ready again, as this can lead to unbounded memory growth.
    pub fn has_capacity(&self) -> bool {
        self.capacity() > 0
    }

    /// Returns `true` if there are `ExEx`'s installed in the node.
    pub const fn has_exexs(&self) -> bool {
        self.num_exexs > 0
    }

    /// The finished height of all `ExEx`'s.
    pub fn finished_height(&self) -> watch::Receiver<FinishedExExHeight> {
        self.finished_height.clone()
    }

    /// Wait until the manager is ready for new notifications.
    pub async fn ready(&mut self) {
        poll_fn(|cx| self.poll_ready(cx)).await
    }

    /// Wait until the manager is ready for new notifications.
    pub fn poll_ready(&mut self, cx: &mut Context<'_>) -> Poll<()> {
        let rx = ready!(self.is_ready.poll(cx));
        self.is_ready.set(make_wait_future(rx));
        Poll::Ready(())
    }
}

/// Creates a future that resolves once the given watch channel receiver is true.
async fn make_wait_future(mut rx: watch::Receiver<bool>) -> watch::Receiver<bool> {
    // NOTE(onbjerg): We can ignore the error here, because if the channel is closed, the node
    // is shutting down.
    let _ = rx.wait_for(|ready| *ready).await;
    rx
}

impl<N: NodePrimitives> Clone for ExExManagerHandle<N> {
    fn clone(&self) -> Self {
        Self {
            exex_tx: self.exex_tx.clone(),
            num_exexs: self.num_exexs,
            is_ready_receiver: self.is_ready_receiver.clone(),
            is_ready: ReusableBoxFuture::new(make_wait_future(self.is_ready_receiver.clone())),
            current_capacity: self.current_capacity.clone(),
            finished_height: self.finished_height.clone(),
        }
    }
}

#[cfg(test)]
mod tests {
    use super::*;
    use alloy_primitives::B256;
    use futures::{StreamExt, TryStreamExt};
    use rand::Rng;
    use reth_db_common::init::init_genesis;
    use reth_ethereum_evm::execute::EthExecutorProvider;
    use reth_evm::test_utils::MockExecutorProvider;
<<<<<<< HEAD
    use reth_primitives::SealedBlockWithSenders;
=======
    use reth_evm_ethereum::execute::EthExecutorProvider;
    use reth_primitives::RecoveredBlock;
>>>>>>> 4b8714d6
    use reth_provider::{
        providers::BlockchainProvider, test_utils::create_test_provider_factory, BlockReader,
        BlockWriter, Chain, DatabaseProviderFactory, StorageLocation, TransactionVariant,
    };
    use reth_testing_utils::generators::{self, random_block, BlockParams};

    fn empty_finalized_header_stream() -> ForkChoiceStream<SealedHeader> {
        let (tx, rx) = watch::channel(None);
        // Do not drop the sender, otherwise the receiver will always return an error
        std::mem::forget(tx);
        ForkChoiceStream::new(rx)
    }

    #[tokio::test]
    async fn test_delivers_events() {
        let temp_dir = tempfile::tempdir().unwrap();
        let wal = Wal::new(temp_dir.path()).unwrap();

        let (mut exex_handle, event_tx, mut _notification_rx) = ExExHandle::new(
            "test_exex".to_string(),
            Head::default(),
            (),
            MockExecutorProvider::default(),
            wal.handle(),
        );

        // Send an event and check that it's delivered correctly
        let event = ExExEvent::FinishedHeight(BlockNumHash::new(42, B256::random()));
        event_tx.send(event).unwrap();
        let received_event = exex_handle.receiver.recv().await.unwrap();
        assert_eq!(received_event, event);
    }

    #[tokio::test]
    async fn test_has_exexs() {
        let temp_dir = tempfile::tempdir().unwrap();
        let wal = Wal::new(temp_dir.path()).unwrap();

        let (exex_handle_1, _, _) = ExExHandle::new(
            "test_exex_1".to_string(),
            Head::default(),
            (),
            MockExecutorProvider::default(),
            wal.handle(),
        );

        assert!(!ExExManager::new((), vec![], 0, wal.clone(), empty_finalized_header_stream())
            .handle
            .has_exexs());

        assert!(ExExManager::new((), vec![exex_handle_1], 0, wal, empty_finalized_header_stream())
            .handle
            .has_exexs());
    }

    #[tokio::test]
    async fn test_has_capacity() {
        let temp_dir = tempfile::tempdir().unwrap();
        let wal = Wal::new(temp_dir.path()).unwrap();

        let (exex_handle_1, _, _) = ExExHandle::new(
            "test_exex_1".to_string(),
            Head::default(),
            (),
            MockExecutorProvider::default(),
            wal.handle(),
        );

        assert!(!ExExManager::new((), vec![], 0, wal.clone(), empty_finalized_header_stream())
            .handle
            .has_capacity());

        assert!(ExExManager::new(
            (),
            vec![exex_handle_1],
            10,
            wal,
            empty_finalized_header_stream()
        )
        .handle
        .has_capacity());
    }

    #[test]
    fn test_push_notification() {
        let temp_dir = tempfile::tempdir().unwrap();
        let wal = Wal::new(temp_dir.path()).unwrap();

        let (exex_handle, _, _) = ExExHandle::new(
            "test_exex".to_string(),
            Head::default(),
            (),
            MockExecutorProvider::default(),
            wal.handle(),
        );

        // Create a mock ExExManager and add the exex_handle to it
        let mut exex_manager =
            ExExManager::new((), vec![exex_handle], 10, wal, empty_finalized_header_stream());

        // Define the notification for testing
        let mut block1: RecoveredBlock<reth_primitives::Block> = Default::default();
        block1.set_hash(B256::new([0x01; 32]));
        block1.set_block_number(10);

        let notification1 = ExExNotification::ChainCommitted {
            new: Arc::new(Chain::new(vec![block1.clone()], Default::default(), Default::default())),
        };

        // Push the first notification
        exex_manager.push_notification(notification1.clone());

        // Verify the buffer contains the notification with the correct ID
        assert_eq!(exex_manager.buffer.len(), 1);
        assert_eq!(exex_manager.buffer.front().unwrap().0, 0);
        assert_eq!(exex_manager.buffer.front().unwrap().1, notification1);
        assert_eq!(exex_manager.next_id, 1);

        // Push another notification
        let mut block2: RecoveredBlock<reth_primitives::Block> = Default::default();
        block2.set_hash(B256::new([0x02; 32]));
        block2.set_block_number(20);

        let notification2 = ExExNotification::ChainCommitted {
            new: Arc::new(Chain::new(vec![block2.clone()], Default::default(), Default::default())),
        };

        exex_manager.push_notification(notification2.clone());

        // Verify the buffer contains both notifications with correct IDs
        assert_eq!(exex_manager.buffer.len(), 2);
        assert_eq!(exex_manager.buffer.front().unwrap().0, 0);
        assert_eq!(exex_manager.buffer.front().unwrap().1, notification1);
        assert_eq!(exex_manager.buffer.get(1).unwrap().0, 1);
        assert_eq!(exex_manager.buffer.get(1).unwrap().1, notification2);
        assert_eq!(exex_manager.next_id, 2);
    }

    #[test]
    fn test_update_capacity() {
        let temp_dir = tempfile::tempdir().unwrap();
        let wal = Wal::new(temp_dir.path()).unwrap();

        let (exex_handle, _, _) = ExExHandle::new(
            "test_exex".to_string(),
            Head::default(),
            (),
            MockExecutorProvider::default(),
            wal.handle(),
        );

        // Create a mock ExExManager and add the exex_handle to it
        let max_capacity = 5;
        let mut exex_manager = ExExManager::new(
            (),
            vec![exex_handle],
            max_capacity,
            wal,
            empty_finalized_header_stream(),
        );

        // Push some notifications to fill part of the buffer
        let mut block1: RecoveredBlock<reth_primitives::Block> = Default::default();
        block1.set_hash(B256::new([0x01; 32]));
        block1.set_block_number(10);

        let notification1 = ExExNotification::ChainCommitted {
            new: Arc::new(Chain::new(vec![block1.clone()], Default::default(), Default::default())),
        };

        exex_manager.push_notification(notification1.clone());
        exex_manager.push_notification(notification1);

        // Update capacity
        exex_manager.update_capacity();

        // Verify current capacity and metrics
        assert_eq!(exex_manager.current_capacity.load(Ordering::Relaxed), max_capacity - 2);

        // Clear the buffer and update capacity
        exex_manager.buffer.clear();
        exex_manager.update_capacity();

        // Verify current capacity
        assert_eq!(exex_manager.current_capacity.load(Ordering::Relaxed), max_capacity);
    }

    #[tokio::test]
    async fn test_updates_block_height() {
        let temp_dir = tempfile::tempdir().unwrap();
        let wal = Wal::new(temp_dir.path()).unwrap();

        let provider_factory = create_test_provider_factory();

        let (exex_handle, event_tx, mut _notification_rx) = ExExHandle::new(
            "test_exex".to_string(),
            Head::default(),
            (),
            MockExecutorProvider::default(),
            wal.handle(),
        );

        // Check initial block height
        assert!(exex_handle.finished_height.is_none());

        // Update the block height via an event
        let block = BlockNumHash::new(42, B256::random());
        event_tx.send(ExExEvent::FinishedHeight(block)).unwrap();

        // Create a mock ExExManager and add the exex_handle to it
        let exex_manager = ExExManager::new(
            provider_factory,
            vec![exex_handle],
            10,
            Wal::new(temp_dir.path()).unwrap(),
            empty_finalized_header_stream(),
        );

        let mut cx = Context::from_waker(futures::task::noop_waker_ref());

        // Pin the ExExManager to call the poll method
        let mut pinned_manager = std::pin::pin!(exex_manager);
        let _ = pinned_manager.as_mut().poll(&mut cx);

        // Check that the block height was updated
        let updated_exex_handle = &pinned_manager.exex_handles[0];
        assert_eq!(updated_exex_handle.finished_height, Some(block));

        // Get the receiver for the finished height
        let mut receiver = pinned_manager.handle.finished_height();

        // Wait for a new value to be sent
        receiver.changed().await.unwrap();

        // Get the latest value
        let finished_height = *receiver.borrow();

        // The finished height should be updated to the lower block height
        assert_eq!(finished_height, FinishedExExHeight::Height(42));
    }

    #[tokio::test]
    async fn test_updates_block_height_lower() {
        let temp_dir = tempfile::tempdir().unwrap();
        let wal = Wal::new(temp_dir.path()).unwrap();

        let provider_factory = create_test_provider_factory();

        // Create two `ExExHandle` instances
        let (exex_handle1, event_tx1, _) = ExExHandle::new(
            "test_exex1".to_string(),
            Head::default(),
            (),
            MockExecutorProvider::default(),
            wal.handle(),
        );
        let (exex_handle2, event_tx2, _) = ExExHandle::new(
            "test_exex2".to_string(),
            Head::default(),
            (),
            MockExecutorProvider::default(),
            wal.handle(),
        );

        let block1 = BlockNumHash::new(42, B256::random());
        let block2 = BlockNumHash::new(10, B256::random());

        // Send events to update the block heights of the two handles, with the second being lower
        event_tx1.send(ExExEvent::FinishedHeight(block1)).unwrap();
        event_tx2.send(ExExEvent::FinishedHeight(block2)).unwrap();

        let exex_manager = ExExManager::new(
            provider_factory,
            vec![exex_handle1, exex_handle2],
            10,
            Wal::new(temp_dir.path()).unwrap(),
            empty_finalized_header_stream(),
        );

        let mut cx = Context::from_waker(futures::task::noop_waker_ref());

        let mut pinned_manager = std::pin::pin!(exex_manager);

        let _ = pinned_manager.as_mut().poll(&mut cx);

        // Get the receiver for the finished height
        let mut receiver = pinned_manager.handle.finished_height();

        // Wait for a new value to be sent
        receiver.changed().await.unwrap();

        // Get the latest value
        let finished_height = *receiver.borrow();

        // The finished height should be updated to the lower block height
        assert_eq!(finished_height, FinishedExExHeight::Height(10));
    }

    #[tokio::test]
    async fn test_updates_block_height_greater() {
        let temp_dir = tempfile::tempdir().unwrap();
        let wal = Wal::new(temp_dir.path()).unwrap();

        let provider_factory = create_test_provider_factory();

        // Create two `ExExHandle` instances
        let (exex_handle1, event_tx1, _) = ExExHandle::new(
            "test_exex1".to_string(),
            Head::default(),
            (),
            MockExecutorProvider::default(),
            wal.handle(),
        );
        let (exex_handle2, event_tx2, _) = ExExHandle::new(
            "test_exex2".to_string(),
            Head::default(),
            (),
            MockExecutorProvider::default(),
            wal.handle(),
        );

        // Assert that the initial block height is `None` for the first `ExExHandle`.
        assert!(exex_handle1.finished_height.is_none());

        let block1 = BlockNumHash::new(42, B256::random());
        let block2 = BlockNumHash::new(100, B256::random());

        // Send events to update the block heights of the two handles, with the second being higher.
        event_tx1.send(ExExEvent::FinishedHeight(block1)).unwrap();
        event_tx2.send(ExExEvent::FinishedHeight(block2)).unwrap();

        let exex_manager = ExExManager::new(
            provider_factory,
            vec![exex_handle1, exex_handle2],
            10,
            Wal::new(temp_dir.path()).unwrap(),
            empty_finalized_header_stream(),
        );

        let mut cx = Context::from_waker(futures::task::noop_waker_ref());

        let mut pinned_manager = std::pin::pin!(exex_manager);

        let _ = pinned_manager.as_mut().poll(&mut cx);

        // Get the receiver for the finished height
        let mut receiver = pinned_manager.handle.finished_height();

        // Wait for a new value to be sent
        receiver.changed().await.unwrap();

        // Get the latest value
        let finished_height = *receiver.borrow();

        // The finished height should be updated to the lower block height
        assert_eq!(finished_height, FinishedExExHeight::Height(42));

        // // The lower block height should be retained
        // let updated_exex_handle = &pinned_manager.exex_handles[0];
        // assert_eq!(updated_exex_handle.finished_height, Some(42));
    }

    #[tokio::test]
    async fn test_exex_manager_capacity() {
        let temp_dir = tempfile::tempdir().unwrap();
        let wal = Wal::new(temp_dir.path()).unwrap();

        let provider_factory = create_test_provider_factory();

        let (exex_handle_1, _, _) = ExExHandle::new(
            "test_exex_1".to_string(),
            Head::default(),
            (),
            MockExecutorProvider::default(),
            wal.handle(),
        );

        // Create an ExExManager with a small max capacity
        let max_capacity = 2;
        let mut exex_manager = ExExManager::new(
            provider_factory,
            vec![exex_handle_1],
            max_capacity,
            Wal::new(temp_dir.path()).unwrap(),
            empty_finalized_header_stream(),
        );

        let mut cx = Context::from_waker(futures::task::noop_waker_ref());

        // Setup a notification
        let notification = ExExNotification::ChainCommitted {
            new: Arc::new(Chain::new(
                vec![Default::default()],
                Default::default(),
                Default::default(),
            )),
        };

        // Send notifications to go over the max capacity
        exex_manager
            .handle
            .exex_tx
            .send((ExExNotificationSource::BlockchainTree, notification.clone()))
            .unwrap();
        exex_manager
            .handle
            .exex_tx
            .send((ExExNotificationSource::BlockchainTree, notification.clone()))
            .unwrap();
        exex_manager
            .handle
            .exex_tx
            .send((ExExNotificationSource::BlockchainTree, notification))
            .unwrap();

        // Pin the ExExManager to call the poll method
        let mut pinned_manager = std::pin::pin!(exex_manager);

        // Before polling, the next notification ID should be 0 and the buffer should be empty
        assert_eq!(pinned_manager.next_id, 0);
        assert_eq!(pinned_manager.buffer.len(), 0);

        let _ = pinned_manager.as_mut().poll(&mut cx);

        // After polling, the next notification ID and buffer size should be updated
        assert_eq!(pinned_manager.next_id, 2);
        assert_eq!(pinned_manager.buffer.len(), 2);
    }

    #[tokio::test]
    async fn exex_handle_new() {
        let provider_factory = create_test_provider_factory();
        init_genesis(&provider_factory).unwrap();
        let provider = BlockchainProvider::new(provider_factory).unwrap();

        let temp_dir = tempfile::tempdir().unwrap();
        let wal = Wal::new(temp_dir.path()).unwrap();

        let (mut exex_handle, _, mut notifications) = ExExHandle::new(
            "test_exex".to_string(),
            Head::default(),
            provider,
            EthExecutorProvider::mainnet(),
            wal.handle(),
        );

        // Check initial state
        assert_eq!(exex_handle.id, "test_exex");
        assert_eq!(exex_handle.next_notification_id, 0);

        // Setup two blocks for the chain commit notification
        let mut block1: RecoveredBlock<reth_primitives::Block> = Default::default();
        block1.set_hash(B256::new([0x01; 32]));
        block1.set_block_number(10);

        let mut block2: RecoveredBlock<reth_primitives::Block> = Default::default();
        block2.set_hash(B256::new([0x02; 32]));
        block2.set_block_number(11);

        // Setup a notification
        let notification = ExExNotification::ChainCommitted {
            new: Arc::new(Chain::new(
                vec![block1.clone(), block2.clone()],
                Default::default(),
                Default::default(),
            )),
        };

        let mut cx = Context::from_waker(futures::task::noop_waker_ref());

        // Send a notification and ensure it's received correctly
        match exex_handle.send(&mut cx, &(22, notification.clone())) {
            Poll::Ready(Ok(())) => {
                let received_notification = notifications.next().await.unwrap().unwrap();
                assert_eq!(received_notification, notification);
            }
            Poll::Pending => panic!("Notification send is pending"),
            Poll::Ready(Err(e)) => panic!("Failed to send notification: {:?}", e),
        }

        // Ensure the notification ID was incremented
        assert_eq!(exex_handle.next_notification_id, 23);
    }

    #[tokio::test]
    async fn test_notification_if_finished_height_gt_chain_tip() {
        let provider_factory = create_test_provider_factory();
        init_genesis(&provider_factory).unwrap();
        let provider = BlockchainProvider::new(provider_factory).unwrap();

        let temp_dir = tempfile::tempdir().unwrap();
        let wal = Wal::new(temp_dir.path()).unwrap();

        let (mut exex_handle, _, mut notifications) = ExExHandle::new(
            "test_exex".to_string(),
            Head::default(),
            provider,
            EthExecutorProvider::mainnet(),
            wal.handle(),
        );

        // Set finished_height to a value higher than the block tip
        exex_handle.finished_height = Some(BlockNumHash::new(15, B256::random()));

        let mut block1: RecoveredBlock<reth_primitives::Block> = Default::default();
        block1.set_hash(B256::new([0x01; 32]));
        block1.set_block_number(10);

        let notification = ExExNotification::ChainCommitted {
            new: Arc::new(Chain::new(vec![block1.clone()], Default::default(), Default::default())),
        };

        let mut cx = Context::from_waker(futures::task::noop_waker_ref());

        // Send the notification
        match exex_handle.send(&mut cx, &(22, notification)) {
            Poll::Ready(Ok(())) => {
                poll_fn(|cx| {
                    // The notification should be skipped, so nothing should be sent.
                    // Check that the receiver channel is indeed empty
                    assert!(notifications.poll_next_unpin(cx).is_pending());
                    Poll::Ready(())
                })
                .await;
            }
            Poll::Pending | Poll::Ready(Err(_)) => {
                panic!("Notification should not be pending or fail");
            }
        }

        // Ensure the notification ID was still incremented
        assert_eq!(exex_handle.next_notification_id, 23);
    }

    #[tokio::test]
    async fn test_sends_chain_reorged_notification() {
        let provider_factory = create_test_provider_factory();
        init_genesis(&provider_factory).unwrap();
        let provider = BlockchainProvider::new(provider_factory).unwrap();

        let temp_dir = tempfile::tempdir().unwrap();
        let wal = Wal::new(temp_dir.path()).unwrap();

        let (mut exex_handle, _, mut notifications) = ExExHandle::new(
            "test_exex".to_string(),
            Head::default(),
            provider,
            EthExecutorProvider::mainnet(),
            wal.handle(),
        );

        let notification = ExExNotification::ChainReorged {
            old: Arc::new(Chain::default()),
            new: Arc::new(Chain::default()),
        };

        // Even if the finished height is higher than the tip of the new chain, the reorg
        // notification should be received
        exex_handle.finished_height = Some(BlockNumHash::new(u64::MAX, B256::random()));

        let mut cx = Context::from_waker(futures::task::noop_waker_ref());

        // Send the notification
        match exex_handle.send(&mut cx, &(22, notification.clone())) {
            Poll::Ready(Ok(())) => {
                let received_notification = notifications.next().await.unwrap().unwrap();
                assert_eq!(received_notification, notification);
            }
            Poll::Pending | Poll::Ready(Err(_)) => {
                panic!("Notification should not be pending or fail")
            }
        }

        // Ensure the notification ID was incremented
        assert_eq!(exex_handle.next_notification_id, 23);
    }

    #[tokio::test]
    async fn test_sends_chain_reverted_notification() {
        let provider_factory = create_test_provider_factory();
        init_genesis(&provider_factory).unwrap();
        let provider = BlockchainProvider::new(provider_factory).unwrap();

        let temp_dir = tempfile::tempdir().unwrap();
        let wal = Wal::new(temp_dir.path()).unwrap();

        let (mut exex_handle, _, mut notifications) = ExExHandle::new(
            "test_exex".to_string(),
            Head::default(),
            provider,
            EthExecutorProvider::mainnet(),
            wal.handle(),
        );

        let notification = ExExNotification::ChainReverted { old: Arc::new(Chain::default()) };

        // Even if the finished height is higher than the tip of the new chain, the reorg
        // notification should be received
        exex_handle.finished_height = Some(BlockNumHash::new(u64::MAX, B256::random()));

        let mut cx = Context::from_waker(futures::task::noop_waker_ref());

        // Send the notification
        match exex_handle.send(&mut cx, &(22, notification.clone())) {
            Poll::Ready(Ok(())) => {
                let received_notification = notifications.next().await.unwrap().unwrap();
                assert_eq!(received_notification, notification);
            }
            Poll::Pending | Poll::Ready(Err(_)) => {
                panic!("Notification should not be pending or fail")
            }
        }

        // Ensure the notification ID was incremented
        assert_eq!(exex_handle.next_notification_id, 23);
    }

    #[tokio::test]
    async fn test_exex_wal() -> eyre::Result<()> {
        reth_tracing::init_test_tracing();

        let mut rng = generators::rng();

        let provider_factory = create_test_provider_factory();
        let genesis_hash = init_genesis(&provider_factory).unwrap();
        let genesis_block = provider_factory
            .sealed_block_with_senders(genesis_hash.into(), TransactionVariant::NoHash)
            .unwrap()
            .ok_or_else(|| eyre::eyre!("genesis block not found"))?;

        let block = random_block(
            &mut rng,
            genesis_block.number + 1,
            BlockParams { parent: Some(genesis_hash), ..Default::default() },
        )
        .try_recover()
        .unwrap();
        let provider_rw = provider_factory.database_provider_rw().unwrap();
        provider_rw.insert_block(block.clone(), StorageLocation::Database).unwrap();
        provider_rw.commit().unwrap();

        let provider = BlockchainProvider::new(provider_factory).unwrap();

        let temp_dir = tempfile::tempdir().unwrap();
        let wal = Wal::new(temp_dir.path()).unwrap();

        let (exex_handle, events_tx, mut notifications) = ExExHandle::new(
            "test_exex".to_string(),
            Head::default(),
            provider.clone(),
            EthExecutorProvider::mainnet(),
            wal.handle(),
        );

        let genesis_notification = ExExNotification::ChainCommitted {
            new: Arc::new(Chain::new(vec![genesis_block.clone()], Default::default(), None)),
        };
        let notification = ExExNotification::ChainCommitted {
            new: Arc::new(Chain::new(vec![block.clone()], Default::default(), None)),
        };

        let (finalized_headers_tx, rx) = watch::channel(None);
        finalized_headers_tx.send(Some(genesis_block.clone_sealed_header()))?;
        let finalized_header_stream = ForkChoiceStream::new(rx);

        let mut exex_manager = std::pin::pin!(ExExManager::new(
            provider,
            vec![exex_handle],
            2,
            wal,
            finalized_header_stream
        ));

        let mut cx = Context::from_waker(futures::task::noop_waker_ref());

        exex_manager
            .handle()
            .send(ExExNotificationSource::Pipeline, genesis_notification.clone())?;
        exex_manager.handle().send(ExExNotificationSource::BlockchainTree, notification.clone())?;

        assert!(exex_manager.as_mut().poll(&mut cx)?.is_pending());
        assert_eq!(
            notifications.try_poll_next_unpin(&mut cx)?,
            Poll::Ready(Some(genesis_notification))
        );
        assert!(exex_manager.as_mut().poll(&mut cx)?.is_pending());
        assert_eq!(
            notifications.try_poll_next_unpin(&mut cx)?,
            Poll::Ready(Some(notification.clone()))
        );
        // WAL shouldn't contain the genesis notification, because it's finalized
        assert_eq!(
            exex_manager.wal.iter_notifications()?.collect::<eyre::Result<Vec<_>>>()?,
            [notification.clone()]
        );

        finalized_headers_tx.send(Some(block.clone_sealed_header()))?;
        assert!(exex_manager.as_mut().poll(&mut cx).is_pending());
        // WAL isn't finalized because the ExEx didn't emit the `FinishedHeight` event
        assert_eq!(
            exex_manager.wal.iter_notifications()?.collect::<eyre::Result<Vec<_>>>()?,
            [notification.clone()]
        );

        // Send a `FinishedHeight` event with a non-canonical block
        events_tx
            .send(ExExEvent::FinishedHeight((rng.gen::<u64>(), rng.gen::<B256>()).into()))
            .unwrap();

        finalized_headers_tx.send(Some(block.clone_sealed_header()))?;
        assert!(exex_manager.as_mut().poll(&mut cx).is_pending());
        // WAL isn't finalized because the ExEx emitted a `FinishedHeight` event with a
        // non-canonical block
        assert_eq!(
            exex_manager.wal.iter_notifications()?.collect::<eyre::Result<Vec<_>>>()?,
            [notification]
        );

        // Send a `FinishedHeight` event with a canonical block
        events_tx.send(ExExEvent::FinishedHeight(block.num_hash())).unwrap();

        finalized_headers_tx.send(Some(block.clone_sealed_header()))?;
        assert!(exex_manager.as_mut().poll(&mut cx).is_pending());
        // WAL is finalized
        assert_eq!(exex_manager.wal.iter_notifications()?.next().transpose()?, None);

        Ok(())
    }
}<|MERGE_RESOLUTION|>--- conflicted
+++ resolved
@@ -664,12 +664,8 @@
     use reth_db_common::init::init_genesis;
     use reth_ethereum_evm::execute::EthExecutorProvider;
     use reth_evm::test_utils::MockExecutorProvider;
-<<<<<<< HEAD
-    use reth_primitives::SealedBlockWithSenders;
-=======
-    use reth_evm_ethereum::execute::EthExecutorProvider;
+
     use reth_primitives::RecoveredBlock;
->>>>>>> 4b8714d6
     use reth_provider::{
         providers::BlockchainProvider, test_utils::create_test_provider_factory, BlockReader,
         BlockWriter, Chain, DatabaseProviderFactory, StorageLocation, TransactionVariant,
