use crate::{BackfillJobFactory, ExExNotification, StreamBackfillJob, WalHandle};
use alloy_consensus::BlockHeader;
use futures::{Stream, StreamExt};
use reth_chainspec::Head;
use reth_evm::execute::BlockExecutorProvider;
use reth_exex_types::ExExHead;
use reth_node_api::NodePrimitives;
use reth_primitives::EthPrimitives;
use reth_provider::{BlockReader, Chain, HeaderProvider, StateProviderFactory};
use reth_tracing::tracing::debug;
use std::{
    fmt::Debug,
    pin::Pin,
    sync::Arc,
    task::{ready, Context, Poll},
};
use tokio::sync::mpsc::Receiver;

/// A stream of [`ExExNotification`]s. The stream will emit notifications for all blocks. If the
/// stream is configured with a head via [`ExExNotifications::set_with_head`] or
/// [`ExExNotifications::with_head`], it will run backfill jobs to catch up to the node head.
#[derive(Debug)]
pub struct ExExNotifications<P, E>
where
    E: BlockExecutorProvider,
{
    inner: ExExNotificationsInner<P, E>,
}

/// A trait, that represents a stream of [`ExExNotification`]s. The stream will emit notifications
/// for all blocks. If the stream is configured with a head via [`ExExNotifications::set_with_head`]
/// or [`ExExNotifications::with_head`], it will run backfill jobs to catch up to the node head.
pub trait ExExNotificationsStream<N: NodePrimitives = EthPrimitives>:
    Stream<Item = eyre::Result<ExExNotification<N>>> + Unpin
{
    /// Sets [`ExExNotificationsStream`] to a stream of [`ExExNotification`]s without a head.
    ///
    /// It's a no-op if the stream has already been configured without a head.
    ///
    /// See the documentation of [`ExExNotificationsWithoutHead`] for more details.
    fn set_without_head(&mut self);

    /// Sets [`ExExNotificationsStream`] to a stream of [`ExExNotification`]s with the provided
    /// head.
    ///
    /// It's a no-op if the stream has already been configured with a head.
    ///
    /// See the documentation of [`ExExNotificationsWithHead`] for more details.
    fn set_with_head(&mut self, exex_head: ExExHead);

    /// Returns a new [`ExExNotificationsStream`] without a head.
    ///
    /// See the documentation of [`ExExNotificationsWithoutHead`] for more details.
    fn without_head(self) -> Self
    where
        Self: Sized;

    /// Returns a new [`ExExNotificationsStream`] with the provided head.
    ///
    /// See the documentation of [`ExExNotificationsWithHead`] for more details.
    fn with_head(self, exex_head: ExExHead) -> Self
    where
        Self: Sized;
}

#[derive(Debug)]
enum ExExNotificationsInner<P, E>
where
    E: BlockExecutorProvider,
{
    /// A stream of [`ExExNotification`]s. The stream will emit notifications for all blocks.
    WithoutHead(ExExNotificationsWithoutHead<P, E>),
    /// A stream of [`ExExNotification`]s. The stream will only emit notifications for blocks that
    /// are committed or reverted after the given head.
    WithHead(ExExNotificationsWithHead<P, E>),
    /// Internal state used when transitioning between [`ExExNotificationsInner::WithoutHead`] and
    /// [`ExExNotificationsInner::WithHead`].
    Invalid,
}

impl<P, E> ExExNotifications<P, E>
where
    E: BlockExecutorProvider,
{
    /// Creates a new stream of [`ExExNotifications`] without a head.
    pub const fn new(
        node_head: Head,
        provider: P,
        executor: E,
        notifications: Receiver<ExExNotification<E::Primitives>>,
        wal_handle: WalHandle<E::Primitives>,
    ) -> Self {
        Self {
            inner: ExExNotificationsInner::WithoutHead(ExExNotificationsWithoutHead::new(
                node_head,
                provider,
                executor,
                notifications,
                wal_handle,
            )),
        }
    }
}

impl<P, E> ExExNotificationsStream<E::Primitives> for ExExNotifications<P, E>
where
    P: BlockReader + HeaderProvider + StateProviderFactory + Clone + Unpin + 'static,
    E: BlockExecutorProvider<Primitives: NodePrimitives<Block = P::Block>>
        + Clone
        + Unpin
        + 'static,
{
    fn set_without_head(&mut self) {
        let current = std::mem::replace(&mut self.inner, ExExNotificationsInner::Invalid);
        self.inner = ExExNotificationsInner::WithoutHead(match current {
            ExExNotificationsInner::WithoutHead(notifications) => notifications,
            ExExNotificationsInner::WithHead(notifications) => ExExNotificationsWithoutHead::new(
                notifications.node_head,
                notifications.provider,
                notifications.executor,
                notifications.notifications,
                notifications.wal_handle,
            ),
            ExExNotificationsInner::Invalid => unreachable!(),
        });
    }

    fn set_with_head(&mut self, exex_head: ExExHead) {
        let current = std::mem::replace(&mut self.inner, ExExNotificationsInner::Invalid);
        self.inner = ExExNotificationsInner::WithHead(match current {
            ExExNotificationsInner::WithoutHead(notifications) => {
                notifications.with_head(exex_head)
            }
            ExExNotificationsInner::WithHead(notifications) => ExExNotificationsWithHead::new(
                notifications.node_head,
                notifications.provider,
                notifications.executor,
                notifications.notifications,
                notifications.wal_handle,
                exex_head,
            ),
            ExExNotificationsInner::Invalid => unreachable!(),
        });
    }

    fn without_head(mut self) -> Self {
        self.set_without_head();
        self
    }

    fn with_head(mut self, exex_head: ExExHead) -> Self {
        self.set_with_head(exex_head);
        self
    }
}

impl<P, E> Stream for ExExNotifications<P, E>
where
    P: BlockReader + HeaderProvider + StateProviderFactory + Clone + Unpin + 'static,
    E: BlockExecutorProvider<Primitives: NodePrimitives<Block = P::Block>>
        + Clone
        + Unpin
        + 'static,
{
    type Item = eyre::Result<ExExNotification<E::Primitives>>;

    fn poll_next(
        self: std::pin::Pin<&mut Self>,
        cx: &mut std::task::Context<'_>,
    ) -> std::task::Poll<Option<Self::Item>> {
        match &mut self.get_mut().inner {
            ExExNotificationsInner::WithoutHead(notifications) => {
                notifications.poll_next_unpin(cx).map(|result| result.map(Ok))
            }
            ExExNotificationsInner::WithHead(notifications) => notifications.poll_next_unpin(cx),
            ExExNotificationsInner::Invalid => unreachable!(),
        }
    }
}

/// A stream of [`ExExNotification`]s. The stream will emit notifications for all blocks.
pub struct ExExNotificationsWithoutHead<P, E>
where
    E: BlockExecutorProvider,
{
    node_head: Head,
    provider: P,
    executor: E,
    notifications: Receiver<ExExNotification<E::Primitives>>,
    wal_handle: WalHandle<E::Primitives>,
}

impl<P: Debug, E> Debug for ExExNotificationsWithoutHead<P, E>
where
    E: Debug + BlockExecutorProvider,
{
    fn fmt(&self, f: &mut std::fmt::Formatter<'_>) -> std::fmt::Result {
        f.debug_struct("ExExNotifications")
            .field("provider", &self.provider)
            .field("executor", &self.executor)
            .field("notifications", &self.notifications)
            .finish()
    }
}

impl<P, E> ExExNotificationsWithoutHead<P, E>
where
    E: BlockExecutorProvider,
{
    /// Creates a new instance of [`ExExNotificationsWithoutHead`].
    const fn new(
        node_head: Head,
        provider: P,
        executor: E,
        notifications: Receiver<ExExNotification<E::Primitives>>,
        wal_handle: WalHandle<E::Primitives>,
    ) -> Self {
        Self { node_head, provider, executor, notifications, wal_handle }
    }

    /// Subscribe to notifications with the given head.
    fn with_head(self, head: ExExHead) -> ExExNotificationsWithHead<P, E> {
        ExExNotificationsWithHead::new(
            self.node_head,
            self.provider,
            self.executor,
            self.notifications,
            self.wal_handle,
            head,
        )
    }
}

impl<P: Unpin, E> Stream for ExExNotificationsWithoutHead<P, E>
where
    E: Unpin + BlockExecutorProvider,
{
    type Item = ExExNotification<E::Primitives>;

    fn poll_next(self: Pin<&mut Self>, cx: &mut Context<'_>) -> Poll<Option<Self::Item>> {
        self.get_mut().notifications.poll_recv(cx)
    }
}

/// A stream of [`ExExNotification`]s. The stream will only emit notifications for blocks that are
/// committed or reverted after the given head. The head is the ExEx's latest view of the host
/// chain.
///
/// Notifications will be sent starting from the head, not inclusive. For example, if
/// `exex_head.number == 10`, then the first notification will be with `block.number == 11`. An
/// `exex_head.number` of 10 indicates that the ExEx has processed up to block 10, and is ready to
/// process block 11.
#[derive(Debug)]
pub struct ExExNotificationsWithHead<P, E>
where
    E: BlockExecutorProvider,
{
    node_head: Head,
    provider: P,
    executor: E,
    notifications: Receiver<ExExNotification<E::Primitives>>,
    wal_handle: WalHandle<E::Primitives>,
    exex_head: ExExHead,
    /// If true, then we need to check if the ExEx head is on the canonical chain and if not,
    /// revert its head.
    pending_check_canonical: bool,
    /// If true, then we need to check if the ExEx head is behind the node head and if so, backfill
    /// the missing blocks.
    pending_check_backfill: bool,
    /// The backfill job to run before consuming any notifications.
    backfill_job: Option<StreamBackfillJob<E, P, Chain<E::Primitives>>>,
}

impl<P, E> ExExNotificationsWithHead<P, E>
where
    E: BlockExecutorProvider,
{
    /// Creates a new [`ExExNotificationsWithHead`].
    const fn new(
        node_head: Head,
        provider: P,
        executor: E,
        notifications: Receiver<ExExNotification<E::Primitives>>,
        wal_handle: WalHandle<E::Primitives>,
        exex_head: ExExHead,
    ) -> Self {
        Self {
            node_head,
            provider,
            executor,
            notifications,
            wal_handle,
            exex_head,
            pending_check_canonical: true,
            pending_check_backfill: true,
            backfill_job: None,
        }
    }
}

impl<P, E> ExExNotificationsWithHead<P, E>
where
    P: BlockReader + HeaderProvider + StateProviderFactory + Clone + Unpin + 'static,
    E: BlockExecutorProvider<Primitives: NodePrimitives<Block = P::Block>>
        + Clone
        + Unpin
        + 'static,
{
    /// Checks if the ExEx head is on the canonical chain.
    ///
    /// If the head block is not found in the database or it's ahead of the node head, it means
    /// we're not on the canonical chain and we need to revert the notification with the ExEx
    /// head block.
    fn check_canonical(&mut self) -> eyre::Result<Option<ExExNotification<E::Primitives>>> {
        if self.provider.is_known(&self.exex_head.block.hash)? &&
            self.exex_head.block.number <= self.node_head.number
        {
            debug!(target: "exex::notifications", "ExEx head is on the canonical chain");
            return Ok(None)
        }

        // If the head block is not found in the database, it means we're not on the canonical
        // chain.

        // Get the committed notification for the head block from the WAL.
        let Some(notification) =
            self.wal_handle.get_committed_notification_by_block_hash(&self.exex_head.block.hash)?
        else {
            return Err(eyre::eyre!(
                "Could not find notification for block hash {:?} in the WAL",
                self.exex_head.block.hash
            ))
        };

        // Update the head block hash to the parent hash of the first committed block.
        let committed_chain = notification.committed_chain().unwrap();
        let new_exex_head =
            (committed_chain.first().parent_hash(), committed_chain.first().number() - 1).into();
        debug!(target: "exex::notifications", old_exex_head = ?self.exex_head.block, new_exex_head = ?new_exex_head, "ExEx head updated");
        self.exex_head.block = new_exex_head;

        // Return an inverted notification. See the documentation for
        // `ExExNotification::into_inverted`.
        Ok(Some(notification.into_inverted()))
    }

    /// Compares the node head against the ExEx head, and backfills if needed.
    ///
    /// CAUTON: This method assumes that the ExEx head is <= the node head, and that it's on the
    /// canonical chain.
    ///
    /// Possible situations are:
    /// - ExEx is behind the node head (`node_head.number < exex_head.number`). Backfill from the
    ///   node database.
    /// - ExEx is at the same block number as the node head (`node_head.number ==
    ///   exex_head.number`). Nothing to do.
    fn check_backfill(&mut self) -> eyre::Result<()> {
        let backfill_job_factory =
            BackfillJobFactory::new(self.executor.clone(), self.provider.clone());
        match self.exex_head.block.number.cmp(&self.node_head.number) {
            std::cmp::Ordering::Less => {
                // ExEx is behind the node head, start backfill
                debug!(target: "exex::notifications", "ExEx is behind the node head and on the canonical chain, starting backfill");
                let backfill = backfill_job_factory
                    .backfill(self.exex_head.block.number + 1..=self.node_head.number)
                    .into_stream();
                self.backfill_job = Some(backfill);
            }
            std::cmp::Ordering::Equal => {
                debug!(target: "exex::notifications", "ExEx is at the node head");
            }
            std::cmp::Ordering::Greater => {
                return Err(eyre::eyre!("ExEx is ahead of the node head"))
            }
        };

        Ok(())
    }
}

impl<P, E> Stream for ExExNotificationsWithHead<P, E>
where
    P: BlockReader + HeaderProvider + StateProviderFactory + Clone + Unpin + 'static,
    E: BlockExecutorProvider<Primitives: NodePrimitives<Block = P::Block>>
        + Clone
        + Unpin
        + 'static,
{
    type Item = eyre::Result<ExExNotification<E::Primitives>>;

    fn poll_next(self: Pin<&mut Self>, cx: &mut Context<'_>) -> Poll<Option<Self::Item>> {
        let this = self.get_mut();

        if this.pending_check_canonical {
            if let Some(canonical_notification) = this.check_canonical()? {
                return Poll::Ready(Some(Ok(canonical_notification)))
            }

            // ExEx head is on the canonical chain, we no longer need to check it
            this.pending_check_canonical = false;
        }

        if this.pending_check_backfill {
            this.check_backfill()?;
            this.pending_check_backfill = false;
        }

        if let Some(backfill_job) = &mut this.backfill_job {
            debug!(target: "exex::notifications", "Polling backfill job");
            if let Some(chain) = ready!(backfill_job.poll_next_unpin(cx)).transpose()? {
                debug!(target: "exex::notifications", range = ?chain.range(), "Backfill job returned a chain");
                return Poll::Ready(Some(Ok(ExExNotification::ChainCommitted {
                    new: Arc::new(chain),
                })))
            }

            // Backfill job is done, remove it
            this.backfill_job = None;
        }

        let Some(notification) = ready!(this.notifications.poll_recv(cx)) else {
            return Poll::Ready(None)
        };

        if let Some(committed_chain) = notification.committed_chain() {
            this.exex_head.block = committed_chain.tip().num_hash();
        } else if let Some(reverted_chain) = notification.reverted_chain() {
            let first_block = reverted_chain.first();
            this.exex_head.block = (first_block.parent_hash(), first_block.number() - 1).into();
        }

        Poll::Ready(Some(Ok(notification)))
    }
}

#[cfg(test)]
mod tests {
    use super::*;
    use crate::Wal;
    use alloy_consensus::Header;
    use alloy_eips::BlockNumHash;
    use eyre::OptionExt;
    use futures::StreamExt;
    use reth_db_common::init::init_genesis;
<<<<<<< HEAD
    use reth_ethereum_evm::execute::EthExecutorProvider;
    use reth_primitives::{Block, BlockExt};
=======
    use reth_evm_ethereum::execute::EthExecutorProvider;
    use reth_primitives::Block;
    use reth_primitives_traits::Block as _;
>>>>>>> 4b8714d6
    use reth_provider::{
        providers::BlockchainProvider, test_utils::create_test_provider_factory, BlockWriter,
        Chain, DatabaseProviderFactory, StorageLocation,
    };
    use reth_testing_utils::generators::{self, random_block, BlockParams};
    use tokio::sync::mpsc;

    #[tokio::test]
    async fn exex_notifications_behind_head_canonical() -> eyre::Result<()> {
        let mut rng = generators::rng();

        let temp_dir = tempfile::tempdir().unwrap();
        let wal = Wal::new(temp_dir.path()).unwrap();

        let provider_factory = create_test_provider_factory();
        let genesis_hash = init_genesis(&provider_factory)?;
        let genesis_block = provider_factory
            .block(genesis_hash.into())?
            .ok_or_else(|| eyre::eyre!("genesis block not found"))?;

        let provider = BlockchainProvider::new(provider_factory.clone())?;

        let node_head_block = random_block(
            &mut rng,
            genesis_block.number + 1,
            BlockParams { parent: Some(genesis_hash), tx_count: Some(0), ..Default::default() },
        );
        let provider_rw = provider_factory.provider_rw()?;
        provider_rw
            .insert_block(node_head_block.clone().try_recover()?, StorageLocation::Database)?;
        provider_rw.commit()?;

        let node_head = Head {
            number: node_head_block.number,
            hash: node_head_block.hash(),
            ..Default::default()
        };
        let exex_head =
            ExExHead { block: BlockNumHash { number: genesis_block.number, hash: genesis_hash } };

        let notification = ExExNotification::ChainCommitted {
            new: Arc::new(Chain::new(
                vec![random_block(
                    &mut rng,
                    node_head.number + 1,
                    BlockParams { parent: Some(node_head.hash), ..Default::default() },
                )
                .try_recover()?],
                Default::default(),
                None,
            )),
        };

        let (notifications_tx, notifications_rx) = mpsc::channel(1);

        notifications_tx.send(notification.clone()).await?;

        let mut notifications = ExExNotificationsWithoutHead::new(
            node_head,
            provider,
            EthExecutorProvider::mainnet(),
            notifications_rx,
            wal.handle(),
        )
        .with_head(exex_head);

        // First notification is the backfill of missing blocks from the canonical chain
        assert_eq!(
            notifications.next().await.transpose()?,
            Some(ExExNotification::ChainCommitted {
                new: Arc::new(
                    BackfillJobFactory::new(
                        notifications.executor.clone(),
                        notifications.provider.clone()
                    )
                    .backfill(1..=1)
                    .next()
                    .ok_or_eyre("failed to backfill")??
                )
            })
        );

        // Second notification is the actual notification that we sent before
        assert_eq!(notifications.next().await.transpose()?, Some(notification));

        Ok(())
    }

    #[tokio::test]
    async fn exex_notifications_same_head_canonical() -> eyre::Result<()> {
        let temp_dir = tempfile::tempdir().unwrap();
        let wal = Wal::new(temp_dir.path()).unwrap();

        let provider_factory = create_test_provider_factory();
        let genesis_hash = init_genesis(&provider_factory)?;
        let genesis_block = provider_factory
            .block(genesis_hash.into())?
            .ok_or_else(|| eyre::eyre!("genesis block not found"))?;

        let provider = BlockchainProvider::new(provider_factory)?;

        let node_head =
            Head { number: genesis_block.number, hash: genesis_hash, ..Default::default() };
        let exex_head =
            ExExHead { block: BlockNumHash { number: node_head.number, hash: node_head.hash } };

        let notification = ExExNotification::ChainCommitted {
            new: Arc::new(Chain::new(
                vec![Block {
                    header: Header {
                        parent_hash: node_head.hash,
                        number: node_head.number + 1,
                        ..Default::default()
                    },
                    ..Default::default()
                }
                .seal_slow()
                .try_recover()?],
                Default::default(),
                None,
            )),
        };

        let (notifications_tx, notifications_rx) = mpsc::channel(1);

        notifications_tx.send(notification.clone()).await?;

        let mut notifications = ExExNotificationsWithoutHead::new(
            node_head,
            provider,
            EthExecutorProvider::mainnet(),
            notifications_rx,
            wal.handle(),
        )
        .with_head(exex_head);

        let new_notification = notifications.next().await.transpose()?;
        assert_eq!(new_notification, Some(notification));

        Ok(())
    }

    #[tokio::test]
    async fn exex_notifications_same_head_non_canonical() -> eyre::Result<()> {
        let mut rng = generators::rng();

        let temp_dir = tempfile::tempdir().unwrap();
        let wal = Wal::new(temp_dir.path()).unwrap();

        let provider_factory = create_test_provider_factory();
        let genesis_hash = init_genesis(&provider_factory)?;
        let genesis_block = provider_factory
            .block(genesis_hash.into())?
            .ok_or_else(|| eyre::eyre!("genesis block not found"))?;

        let provider = BlockchainProvider::new(provider_factory)?;

        let node_head_block = random_block(
            &mut rng,
            genesis_block.number + 1,
            BlockParams { parent: Some(genesis_hash), tx_count: Some(0), ..Default::default() },
        )
        .try_recover()?;
        let node_head = Head {
            number: node_head_block.number,
            hash: node_head_block.hash(),
            ..Default::default()
        };
        let provider_rw = provider.database_provider_rw()?;
        provider_rw.insert_block(node_head_block, StorageLocation::Database)?;
        provider_rw.commit()?;
        let node_head_notification = ExExNotification::ChainCommitted {
            new: Arc::new(
                BackfillJobFactory::new(EthExecutorProvider::mainnet(), provider.clone())
                    .backfill(node_head.number..=node_head.number)
                    .next()
                    .ok_or_else(|| eyre::eyre!("failed to backfill"))??,
            ),
        };

        let exex_head_block = random_block(
            &mut rng,
            genesis_block.number + 1,
            BlockParams { parent: Some(genesis_hash), tx_count: Some(0), ..Default::default() },
        );
        let exex_head = ExExHead { block: exex_head_block.num_hash() };
        let exex_head_notification = ExExNotification::ChainCommitted {
            new: Arc::new(Chain::new(
                vec![exex_head_block.clone().try_recover()?],
                Default::default(),
                None,
            )),
        };
        wal.commit(&exex_head_notification)?;

        let new_notification = ExExNotification::ChainCommitted {
            new: Arc::new(Chain::new(
                vec![random_block(
                    &mut rng,
                    node_head.number + 1,
                    BlockParams { parent: Some(node_head.hash), ..Default::default() },
                )
                .try_recover()?],
                Default::default(),
                None,
            )),
        };

        let (notifications_tx, notifications_rx) = mpsc::channel(1);

        notifications_tx.send(new_notification.clone()).await?;

        let mut notifications = ExExNotificationsWithoutHead::new(
            node_head,
            provider,
            EthExecutorProvider::mainnet(),
            notifications_rx,
            wal.handle(),
        )
        .with_head(exex_head);

        // First notification is the revert of the ExEx head block to get back to the canonical
        // chain
        assert_eq!(
            notifications.next().await.transpose()?,
            Some(exex_head_notification.into_inverted())
        );
        // Second notification is the backfilled block from the canonical chain to get back to the
        // canonical tip
        assert_eq!(notifications.next().await.transpose()?, Some(node_head_notification));
        // Third notification is the actual notification that we sent before
        assert_eq!(notifications.next().await.transpose()?, Some(new_notification));

        Ok(())
    }

    #[tokio::test]
    async fn test_notifications_ahead_of_head() -> eyre::Result<()> {
        reth_tracing::init_test_tracing();
        let mut rng = generators::rng();

        let temp_dir = tempfile::tempdir().unwrap();
        let wal = Wal::new(temp_dir.path()).unwrap();

        let provider_factory = create_test_provider_factory();
        let genesis_hash = init_genesis(&provider_factory)?;
        let genesis_block = provider_factory
            .block(genesis_hash.into())?
            .ok_or_else(|| eyre::eyre!("genesis block not found"))?;

        let provider = BlockchainProvider::new(provider_factory)?;

        let exex_head_block = random_block(
            &mut rng,
            genesis_block.number + 1,
            BlockParams { parent: Some(genesis_hash), tx_count: Some(0), ..Default::default() },
        );
        let exex_head_notification = ExExNotification::ChainCommitted {
            new: Arc::new(Chain::new(
                vec![exex_head_block.clone().try_recover()?],
                Default::default(),
                None,
            )),
        };
        wal.commit(&exex_head_notification)?;

        let node_head =
            Head { number: genesis_block.number, hash: genesis_hash, ..Default::default() };
        let exex_head = ExExHead {
            block: BlockNumHash { number: exex_head_block.number, hash: exex_head_block.hash() },
        };

        let new_notification = ExExNotification::ChainCommitted {
            new: Arc::new(Chain::new(
                vec![random_block(
                    &mut rng,
                    genesis_block.number + 1,
                    BlockParams { parent: Some(genesis_hash), ..Default::default() },
                )
                .try_recover()?],
                Default::default(),
                None,
            )),
        };

        let (notifications_tx, notifications_rx) = mpsc::channel(1);

        notifications_tx.send(new_notification.clone()).await?;

        let mut notifications = ExExNotificationsWithoutHead::new(
            node_head,
            provider,
            EthExecutorProvider::mainnet(),
            notifications_rx,
            wal.handle(),
        )
        .with_head(exex_head);

        // First notification is the revert of the ExEx head block to get back to the canonical
        // chain
        assert_eq!(
            notifications.next().await.transpose()?,
            Some(exex_head_notification.into_inverted())
        );

        // Second notification is the actual notification that we sent before
        assert_eq!(notifications.next().await.transpose()?, Some(new_notification));

        Ok(())
    }
}<|MERGE_RESOLUTION|>--- conflicted
+++ resolved
@@ -442,14 +442,9 @@
     use eyre::OptionExt;
     use futures::StreamExt;
     use reth_db_common::init::init_genesis;
-<<<<<<< HEAD
     use reth_ethereum_evm::execute::EthExecutorProvider;
-    use reth_primitives::{Block, BlockExt};
-=======
-    use reth_evm_ethereum::execute::EthExecutorProvider;
     use reth_primitives::Block;
     use reth_primitives_traits::Block as _;
->>>>>>> 4b8714d6
     use reth_provider::{
         providers::BlockchainProvider, test_utils::create_test_provider_factory, BlockWriter,
         Chain, DatabaseProviderFactory, StorageLocation,
